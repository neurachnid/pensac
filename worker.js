--- conflicted
+++ resolved
@@ -1,987 +1,980 @@
-<<<<<<< HEAD
-// This script runs in a separate thread.
-// Import TensorFlow.js library and WASM backend as ES modules
-import * as tf from 'https://cdn.jsdelivr.net/npm/@tensorflow/tfjs@latest/dist/index.js?module';
-import 'https://cdn.jsdelivr.net/npm/@tensorflow/tfjs-backend-wasm@latest/dist/index.js?module';
-// Import the JS glue code for your Wasm physics module
-=======
-// This script runs in a separate thread.
-// Import TensorFlow.js library and WASM backend as ES modules
-import * as tf from 'https://cdn.jsdelivr.net/npm/@tensorflow/tfjs@latest/dist/tf.min.js';
-import 'https://cdn.jsdelivr.net/npm/@tensorflow/tfjs-backend-wasm@latest/dist/tf-backend-wasm.js';
-// Import the JS glue code for your Wasm physics module
->>>>>>> 28d64b09
-import initWasm, { WasmPendulumPhysics } from './pkg_physics/physics_engine.js';
-
-// Enhanced TensorFlow.js Configuration for Performance
-async function configureTensorFlowJS() {
-    // Initialize Wasm module built with wasm-bindgen
-    await initWasm('./pkg_physics/physics_engine_bg.wasm');
-
-    // Configure TensorFlow.js to use the WebAssembly backend if available
-    try {
-        if (tf && tf.wasm && tf.wasm.setWasmPaths) {
-            tf.wasm.setWasmPaths('https://cdn.jsdelivr.net/npm/@tensorflow/tfjs-backend-wasm@latest/dist/');
-        }
-        await tf.setBackend('wasm');
-        await tf.ready();
-    } catch (err) {
-        console.warn('WASM backend failed, falling back to WebGL:', err);
-        await tf.setBackend('webgl');
-    }
-
-    // Configure memory management
-    tf.env().set('WEBGL_PACK', true);
-    tf.env().set('WEBGL_FORCE_F16_TEXTURES', true);
-    tf.env().set('WEBGL_RENDER_FLOAT32_CAPABLE', true);
-
-    console.log('TensorFlow.js optimized backend:', tf.getBackend());
-    console.log('Physics Wasm module loaded.');
-    console.log('Memory info:', tf.memory());
-}
-
-// Call configuration immediately
-configureTensorFlowJS();
-
-// --- Environment Physics (moved to worker) ---
-class PendulumPhysics {
-    constructor() {
-        // Default parameters, Wasm will use these to initialize
-        // Parameters aligned with the reference paper
-        const p = {
-            cart_m: 0.350,
-            m1: 0.133,
-            m2: 0.025,
-            l1_m: 0.5,
-            l2_m: 0.5,
-            g: 9.81
-        };
-        // Instantiate the Wasm physics engine
-        this.wasmInstance = new WasmPendulumPhysics(p.cart_m, p.m1, p.m2, p.l1_m, p.l2_m, p.g);
-        this.params = this.wasmInstance.get_params_js(); // Get params from Wasm
-        this.state = this.wasmInstance.get_state_js();   // Get initial state from Wasm
-        // The paper applies forces in the range [-15, 15] N
-        this.actionMax = 15.0;
-        // Track limit used for out of bounds penalty (meters)
-        this.trackLimit = 2.4;
-        this.maxSteps = 1000;
-        this.currentStep = 0;
-        // Base reward weights (initial values)
-        // dx: Increased significantly to penalize going off-track.
-        // dx: Further increased, swing: further reduced to strongly prioritize cart control.
-        this.baseRewardWeights = { H: 10, dx: 40.0, effort: 0.01, vel: 0.002, stable: 2.0, swing: 5.0 };
-
-        // Effective reward weights, updated in calculateReward
-        this.effectiveRewardWeights = JSON.parse(JSON.stringify(this.baseRewardWeights));
-        this.lastRewardComponents = {}; // To store breakdown of reward
-        this.lastTerminationReason = 'N/A'; // To store why an episode ended
-    }
-
-    reset() {
-        this.wasmInstance.reset();
-        this.state = this.wasmInstance.get_state_js();
-        this.currentStep = 0;
-        this.lastTerminationReason = 'N/A';
-        return this.getStateArray();
-    }
-
-    getStateArray() {
-        const s = this.state;
-        return [
-            s.cart_x_m,
-            s.cart_x_v_m,
-            Math.sin(s.a1),
-            Math.cos(s.a1),
-            s.a1_v,
-            Math.sin(s.a2),
-            Math.cos(s.a2),
-            s.a2_v
-        ];
-    }
-
-    getEffectiveRewardWeights() {
-        return this.effectiveRewardWeights;
-    }
-
-    getRewardComponents() {
-        return this.lastRewardComponents || {};
-    }
-
-    getTerminationReason() {
-        return this.lastTerminationReason || 'N/A';
-    }
-
-    step(action, currentSimulationMode = 'TRAINING') { // Parameter renamed for clarity within this function
-        // Increment global step counter for annealing logic
-        PendulumPhysics.totalSteps = (PendulumPhysics.totalSteps || 0) + 1;
-        
-        // Call Wasm for physics update
-        const dt = 0.02; // 50 Hz physics timestep
-        const physics_ok = this.wasmInstance.update_physics_step(dt, action, currentSimulationMode === 'OBSERVING');
-        this.state = this.wasmInstance.get_state_js(); // Update JS state from Wasm
-
-        this.currentStep++;
-        const next_state = this.getStateArray();
-        const reward = this.calculateReward(action);
-
-        let done;
-        this.lastTerminationReason = 'Running'; // Default if not done
-        if (currentSimulationMode === 'OBSERVING') {
-            // In observing mode, the episode effectively doesn't end unless physics break.
-            // This allows continuous observation even if cart goes off-track or exceeds typical step limits.
-            // The simulation will continue from the current state when switching from TRAINING.
-            done = !physics_ok;
-            if (done) this.lastTerminationReason = 'Physics Unstable (Observe Mode)';
-        } else { // TRAINING or other modes
-            // Episode ends only if physics unstable or max steps reached.
-            if (!physics_ok) {
-                done = true; this.lastTerminationReason = 'Physics Unstable';
-            } else if (this.currentStep >= this.maxSteps) {
-                done = true; this.lastTerminationReason = 'Max Episode Steps Reached';
-            } else {
-                done = false;
-            }
-        }
-        return { next_state, reward, done };
-    }
-
-    calculateReward(action) {
-        const { a1, a2, cart_x_m } = this.state;
-
-        // Check for valid numbers
-        const varsToCheck = [a1, a2, cart_x_m, action];
-        if (varsToCheck.some(v => !isFinite(v) || isNaN(v))) {
-            console.warn('NaN/Inf in reward inputs', varsToCheck);
-            return -10;
-        }
-
-        // Convert internal angles (0 = down) to paper convention (0 = up)
-        // then wrap to [-pi, pi] to avoid large penalties
-        const wrap = x => ((x + Math.PI) % (2 * Math.PI)) - Math.PI;
-        const theta1 = wrap(a1 - Math.PI);
-        const theta2 = wrap(a2 - Math.PI);
-
-        // Reward weights from the reference paper
-        const w0 = 0.1;
-        const w1 = 5.0;
-        const w2 = 5.0;
-        const w3 = 1.0;
-        const w4 = 0.05;
-        const Vp = 100.0;
-
-        const penalty = w1 * theta1 * theta1 +
-                        w2 * theta2 * theta2 +
-                        w3 * cart_x_m * cart_x_m +
-                        w4 * (action * action);
-
-        const F = Math.abs(cart_x_m) > this.trackLimit ? 1.0 : 0.0;
-
-        const r = -w0 * penalty - Vp * F;
-
-        this.lastRewardComponents = { penalty: -w0 * penalty, outOfBounds: -Vp * F };
-        this.effectiveRewardWeights = { w0, w1, w2, w3, w4, Vp };
-
-        return r;
-    }
-
-    // updatePhysics method is now implicitly handled by Wasm.
-    // The JS `step` method calls Wasm's `update_physics_step` and then updates `this.state`.
-    // mat_inv and multiplyMatrixVector are now internal to the Wasm module.
-}
-
-// Custom Layer for Scaling
-class ScaleLayer extends tf.layers.Layer {
-    constructor(config) {
-        super(config);
-        this.scaleFactor = config.scaleFactor;
-    }
-
-    computeOutputShape(inputShape) {
-        return inputShape; // Output shape is the same as input shape
-    }
-
-    call(inputs, kwargs) {
-        return tf.tidy(() => {
-            const input = Array.isArray(inputs) ? inputs[0] : inputs;
-            return tf.mul(input, tf.scalar(this.scaleFactor));
-        });
-    }
-
-    static get className() {
-        return 'ScaleLayer'; // Important for serialization
-    }
-}
-
-// --- DDPG Agent Implementation ---
-class DDPGAgent {
-    constructor() {
-        this.stateSize = 8;
-        this.actionSize = 1;
-        this.actionBounds = 1.0; // actions in [-1,1]
-
-        this.actorLr = 1e-4;
-        this.criticLr = 1e-3;
-        this.gamma = 0.99;
-        this.tau = 0.005;
-        this.batchSize = 256;
-        this.bufferSize = 1000000; // Replay buffer of 1M transitions
-        this.warmupSteps = AGENT_WARMUP_STEPS; // keep in sync with constant
-
-        this.replayBuffer = [];
-        this.isReady = false;
-
-        this.stateRunningMean = new Array(this.stateSize).fill(0);
-        this.stateRunningVar = new Array(this.stateSize).fill(1);
-        this.stateCount = 0;
-
-        this.lastDiagnostics = {};
-
-        this.init();
-    }
-
-    async init() {
-        tf.serialization.registerClass(ScaleLayer);
-
-        this.actor = this.buildActor();
-        this.critic = this.buildCritic();
-        this.targetActor = this.buildActor();
-        this.targetCritic = this.buildCritic();
-
-        this.actorOptimizer = tf.train.adam(this.actorLr);
-        this.criticOptimizer = tf.train.adam(this.criticLr);
-
-        this.updateTargetNetworks(1.0);
-        this.isReady = true;
-    }
-
-    buildActor() {
-        const input = tf.input({shape: [this.stateSize]});
-        let x = tf.layers.dense({units: 400, activation: 'relu'}).apply(input);
-        x = tf.layers.dense({units: 300, activation: 'relu'}).apply(x);
-        const out = tf.layers.dense({units: this.actionSize, activation: 'tanh'}).apply(x);
-        const scaled = new ScaleLayer({scaleFactor: this.actionBounds}).apply(out);
-        return tf.model({inputs: input, outputs: scaled});
-    }
-
-    buildCritic() {
-        const stateInput = tf.input({shape: [this.stateSize]});
-        const actionInput = tf.input({shape: [this.actionSize]});
-        let s = tf.layers.dense({units: 400, activation: 'relu'}).apply(stateInput);
-        const concat = tf.layers.concatenate().apply([s, actionInput]);
-        let x = tf.layers.dense({units: 300, activation: 'relu'}).apply(concat);
-        const out = tf.layers.dense({units: 1}).apply(x);
-        return tf.model({inputs: [stateInput, actionInput], outputs: out});
-    }
-
-    normalizeState(state) {
-        const normalized = [];
-        this.stateCount++;
-        const count = Math.min(this.stateCount, 10000);
-        for (let i = 0; i < state.length; i++) {
-            const val = Math.max(-1000, Math.min(1000, state[i]));
-            const delta = val - this.stateRunningMean[i];
-            this.stateRunningMean[i] += delta / count;
-            const delta2 = val - this.stateRunningMean[i];
-            this.stateRunningVar[i] = (this.stateRunningVar[i] * (count - 1) + delta * delta2) / count;
-            const std = Math.sqrt(Math.max(this.stateRunningVar[i], 1e-6));
-            normalized.push((val - this.stateRunningMean[i]) / std);
-        }
-        return normalized;
-    }
-
-    chooseAction(state, deterministic = false) {
-        return tf.tidy(() => {
-            const normState = this.normalizeState(state);
-            const s = tf.tensor([normState]);
-
-            const actorOut = this.actor.predict(s).flatten();
-            let meanVal = actorOut.dataSync()[0];
-            let chosenVal = meanVal;
-
-            if (!deterministic) {
-                chosenVal += (Math.random() * 2 - 1) * 0.1;
-            }
-
-            chosenVal = Math.max(-1, Math.min(1, chosenVal));
-
-            const criticQ = this.critic
-                .predict([s, tf.tensor([[chosenVal]])])
-                .reshape([1]);
-            const qVal = criticQ.dataSync()[0];
-
-            this.lastDiagnostics = {
-                actorMean: meanVal,
-                actorLogStd: null,
-                criticQ1: qVal,
-                criticQ2: null
-            };
-
-            return chosenVal;
-        });
-    }
-
-    getPolicyDiagnostics() {
-        return this.lastDiagnostics || {};
-    }
-
-    remember(state, action, reward, nextState, done) {
-        if (this.replayBuffer.length >= this.bufferSize) {
-            this.replayBuffer.shift();
-        }
-        this.replayBuffer.push({state, action, reward, nextState, done});
-    }
-
-    sampleBatch() {
-        const batch = {states: [], actions: [], rewards: [], nextStates: [], dones: []};
-        for (let i = 0; i < this.batchSize; i++) {
-            const idx = Math.floor(Math.random() * this.replayBuffer.length);
-            const e = this.replayBuffer[idx];
-            batch.states.push(e.state);
-            batch.actions.push([e.action]);
-            batch.rewards.push([e.reward]);
-            batch.nextStates.push(e.nextState);
-            batch.dones.push([e.done ? 1 : 0]);
-        }
-        return batch;
-    }
-
-    train() {
-        if (this.replayBuffer.length < this.batchSize) return {};
-
-        // Wrap the entire training operation in a tf.tidy() to prevent memory leaks
-        return tf.tidy(() => {
-            const b = this.sampleBatch();
-            const states = tf.tensor(b.states);
-            const actions = tf.tensor(b.actions);
-            const rewards = tf.tensor(b.rewards);
-            const nextStates = tf.tensor(b.nextStates);
-            const dones = tf.tensor(b.dones);
-
-            // --- Critic Training ---
-            const criticVars = this.critic.trainableWeights.map(w => w.val);
-            const criticGradsObj = tf.variableGrads(() => {
-                const nextActions = this.targetActor.predict(nextStates);
-                const qNext = this.targetCritic.predict([nextStates, nextActions]).reshape([this.batchSize]);
-                const y = rewards.reshape([this.batchSize]).add(
-                    dones.reshape([this.batchSize]).mul(-1).add(1).mul(this.gamma).mul(qNext)
-                );
-                const q = this.critic.predict([states, actions]).reshape([this.batchSize]);
-                return tf.losses.meanSquaredError(y, q);
-            }, criticVars);
-            this.criticOptimizer.applyGradients(criticGradsObj.grads);
-
-            let criticGradNorm = 0;
-            for (const g of Object.values(criticGradsObj.grads)) {
-                criticGradNorm += g.norm().dataSync()[0];
-            }
-            const criticLoss = criticGradsObj.value.dataSync()[0];
-
-            // --- Actor Training ---
-            const actorVars = this.actor.trainableWeights.map(w => w.val);
-            const actorGradsObj = tf.variableGrads(() => {
-                const act = this.actor.predict(states);
-                const qVal = this.critic.predict([states, act]).reshape([this.batchSize]);
-                return tf.neg(tf.mean(qVal));
-            }, actorVars);
-            this.actorOptimizer.applyGradients(actorGradsObj.grads);
-
-            let actorGradNorm = 0;
-            for (const g of Object.values(actorGradsObj.grads)) {
-                actorGradNorm += g.norm().dataSync()[0];
-            }
-            const actorLoss = actorGradsObj.value.dataSync()[0];
-
-            this.updateTargetNetworks(this.tau);
-            
-            // All intermediate tensors are automatically disposed by tf.tidy().
-            // We return the scalar values for logging.
-            return {criticLoss, actorLoss, criticGradNorm, actorGradNorm};
-        });
-    }
-
-    updateTargetNetworks(tau) {
-        const updateTarget = (target, source) => {
-            const tw = target.getWeights();
-            const sw = source.getWeights();
-            const newW = sw.map((w, i) => tf.tidy(() => w.mul(tau).add(tw[i].mul(1 - tau))));
-            target.setWeights(newW);
-            // Dispose only the temporary tensors created in newW.
-            // The arrays from getWeights() (tw, sw) contain the model's
-            // actual weight variables and should **not** be disposed here.
-            tf.dispose(newW);
-        };
-        updateTarget(this.targetActor, this.actor);
-        updateTarget(this.targetCritic, this.critic);
-    }
-
-}
-
-
-// --- Worker Globals ---
-let allowRender = true; // main-thread can disable to save bandwidth during training
-let simulationMode = 'IDLE'; // 'IDLE', 'TRAINING', 'OBSERVING'
-let isPaused = false; // General pause flag, true if simulationMode was TRAINING or OBSERVING and pause_simulation was called
-let isObservingPolicyWhileTrainingPaused = false; // Specific flag for when training is "paused" but we're watching the policy
-let previousSimulationMode = 'IDLE';
-let agent = null;
-let physics = null;
-// let isTraining = false; // Replaced by simulationMode and isTrainingInternal
-let userSetStepsPerFrame = 1; // Speed set by the user via slider
-let totalSteps = 0;
-let episode = 0;
-let totalReward = 0;
-let state = null;
-let latestAction = 0;
-let lastTrainStep = 0; // Tracks totalSteps at last training event
-let episodeRewards = [];
-    let lastPolicyDiagnostics = {}; // To store agent's internal thoughts
-let currentSimStepsPerFrame = 1; // Actual steps used in loop, adjusted for OBSERVE mode
-let bestReward = -Infinity;
-let allowRenderBeforeTrainingPause = false; // To restore render state when resuming training
-let lastTrainingLosses = null; // To store results from agent.train()
-let lastSpsCheckTime = 0;
-let stepsSinceLastSpsCheck = 0;
-// const WARMUP_STEPS = 1000; // This is superseded by AGENT_WARMUP_STEPS for agent logic
-const TRAIN_FREQUENCY = 1; // Train after every block of userSetStepsPerFrame steps if slider is >=1x
-const MAX_EPISODE_STEPS = 1000; // Match reference paper
-const AGENT_WARMUP_STEPS = 1000; // Should match agent.warmupSteps
-// DEBUGGING HELPERS - Add comprehensive NaN detection
-function isValidNumber(value) {
-    return typeof value === 'number' && isFinite(value) && !isNaN(value);
-}
-
-function validateState(state, context = 'unknown') {
-    if (!Array.isArray(state)) {
-        console.error(`Invalid state format in ${context}:`, state);
-        return false;
-    }
-    
-    for (let i = 0; i < state.length; i++) {
-        if (!isValidNumber(state[i])) {
-            console.error(`NaN/Infinite value in state[${i}] in ${context}:`, state[i]);
-            return false;
-        }
-    }
-    return true;
-}
-
-function validateReward(reward, context = 'unknown') {
-    if (!isValidNumber(reward)) {
-        console.error(`Invalid reward in ${context}:`, reward);
-        return false;
-    }
-    return true;
-}
-
-function init() {
-    agent = new DDPGAgent();
-    physics = new PendulumPhysics();
-    physics.maxSteps = MAX_EPISODE_STEPS; // Update physics
-    state = physics.reset();
-    simulationMode = 'IDLE';
-    isPaused = false;
-    isObservingPolicyWhileTrainingPaused = false;
-    
-    // Validate initial state
-    if (!validateState(state, 'init')) {
-        console.error('Invalid initial state, resetting...');
-        state = physics.reset();
-    }
-    
-    latestAction = 0;
-    totalSteps = 0;
-    episode = 0;
-    totalReward = 0;
-    lastTrainStep = 0;
-    episodeRewards = [];
-    bestReward = -Infinity;
-    lastSpsCheckTime = performance.now();
-    stepsSinceLastSpsCheck = 0;
-    console.log('Initializing DDPG agent for double pendulum...');
-}
-
-function simulationStep() {
-    if (!agent || !agent.isReady || simulationMode === 'IDLE' || (isPaused && !isObservingPolicyWhileTrainingPaused)) return;
-
-    const currentStateForAction = physics.getStateArray(); // State before stepping
-    const currentState = currentStateForAction; // Alias for clarity in existing validation
-    
-    // Validate current state
-    if (!validateState(currentState, 'simulationStep-current')) {
-        console.warn('Invalid current state detected, resetting episode');
-        state = physics.reset();
-        return;
-    }
-    
-    let actionToTake;
-    const isDeterministicAction = simulationMode === 'OBSERVING' || isObservingPolicyWhileTrainingPaused;
-
-    if (simulationMode === 'TRAINING' && !isObservingPolicyWhileTrainingPaused) { // True training step
-        if (totalSteps < AGENT_WARMUP_STEPS) { // Use agent's warmup steps
-            actionToTake = (Math.random() * 2 - 1);
-        } else {
-            actionToTake = agent.chooseAction(currentStateForAction, false); // Stochastic
-        }
-    } else { // OBSERVING mode or observing policy while training is "paused"
-        actionToTake = agent.chooseAction(currentStateForAction, isDeterministicAction); // Deterministic
-    }
-    latestAction = actionToTake; // Store the chosen action (normalized)
-
-    if (!isValidNumber(actionToTake)) {
-        console.warn(`Invalid action ${actionToTake} in ${simulationMode}, using fallback.`);
-        actionToTake = 0; // Fallback normalized action
-        latestAction = 0;
-    }
-    lastPolicyDiagnostics = agent.getPolicyDiagnostics(); // Get diagnostics after action is chosen
-    
-    const scaledAction = actionToTake * physics.actionMax;
-    const { next_state, reward, done } = physics.step(scaledAction, simulationMode); // Pass the global simulationMode
-
-    // Comprehensive validation
-    if (!validateState(next_state, 'simulationStep-next')) {
-        console.warn('Invalid next state, resetting episode');
-        state = physics.reset();
-        return;
-    }
-
-    if (!validateReward(reward, 'simulationStep')) {
-        console.warn('Invalid reward detected, using fallback reward');
-        const fallbackReward = -1.0; // Small negative reward for invalid state
-        totalReward += fallbackReward;
-        if (!isValidNumber(totalReward)) {
-            totalReward = -100.0; // Reset to reasonable value
-        }
-    } else {
-        totalReward += reward;
-    }
-
-    // Store experience and increment totalSteps only if in actual TRAINING mode (not observing paused policy)
-    if (simulationMode === 'TRAINING' && !isObservingPolicyWhileTrainingPaused) {
-        totalSteps++; // Only count steps that contribute to training
-        if (validateState(currentStateForAction, 'experience-current') && 
-            validateState(next_state, 'experience-next') && 
-            isValidNumber(actionToTake) && 
-            isValidNumber(reward)) {
-            agent.remember(currentStateForAction, actionToTake, reward, next_state, done);
-        } else {
-            console.warn('Skipping experience storage due to invalid values');
-        }
-    }
-    
-    state = next_state;
-    
-    // Get next action
-    // latestAction is already set based on mode for the current step's outcome.
-
-    if (done) {
-        // Validate episode reward before logging
-        if (!isValidNumber(totalReward)) {
-            console.warn('Invalid total reward at episode end:', totalReward);
-            totalReward = -100.0; // Use reasonable fallback
-        }
-        
-        episodeRewards.push(totalReward);
-        
-        if (totalReward > bestReward) {
-            bestReward = totalReward;
-        }
-        
-        const avgReward = episodeRewards.length >= 10 ? 
-            episodeRewards.slice(-10).reduce((a, b) => a + b) / 10 : totalReward;
-        
-        // Validate avgReward
-        const validAvgReward = isValidNumber(avgReward) ? avgReward : totalReward;
-        
-        self.postMessage({
-            type: 'episode_done',
-            payload: {
-                episode,
-                totalReward,
-                bestReward,
-                avgReward: validAvgReward,
-                totalSteps: simulationMode === 'TRAINING' ? totalSteps : undefined,
-                episodeSteps: physics.currentStep,
-                mode: isObservingPolicyWhileTrainingPaused ? 'TRAINING_PAUSED_OBSERVING' : simulationMode,
-                bufferSize: agent.replayBuffer.length
-            },
-            // Add more detailed snapshot data
-            trainingLosses: lastTrainingLosses, 
-            lastStepRewardComponents: physics.getRewardComponents(),
-            // Send the action and diagnostics for the step that ended the episode
-            lastAction: latestAction,
-            policyDiagnostics: lastPolicyDiagnostics,
-            terminationReason: physics.getTerminationReason(),
-            agentConfig: {
-                actorLr: agent.actorLr,
-                criticLr: agent.criticLr,
-                batchSize: agent.batchSize,
-                tau: agent.tau,
-                gamma: agent.gamma,
-                bufferSize: agent.bufferSize,
-                warmupSteps: AGENT_WARMUP_STEPS,
-                trainFrequency: TRAIN_FREQUENCY,
-                stateSize: agent.stateSize,
-                actionSize: agent.actionSize,
-                stateNormalizationMean: agent.stateRunningMean.map(v => parseFloat(v.toFixed(4))),
-                stateNormalizationVar: agent.stateRunningVar.map(v => parseFloat(v.toFixed(4)))
-            },
-            physicsRewardConfig: physics.getEffectiveRewardWeights(),
-            currentSpeed: currentSimStepsPerFrame
-        });
-        
-        episode++;
-        totalReward = 0;
-        state = physics.reset();
-        
-        // Validate reset state
-        if (!validateState(state, 'episode-reset')) {
-            console.error('Invalid state after reset, forcing new reset');
-            physics = new PendulumPhysics(); // Create new physics instance
-            state = physics.reset();
-        }
-        
-        // Reset action for the new episode (will be chosen at start of next simulationStep)
-        if ((simulationMode !== 'TRAINING' || isObservingPolicyWhileTrainingPaused) || totalSteps < AGENT_WARMUP_STEPS) {
-            latestAction = 0;
-        }
-        
-        // Memory management
-        if (episode % 100 === 0) {
-            if (typeof tf !== 'undefined' && tf.memory) {
-                console.log(`Episode ${episode}, Memory: ${tf.memory().numTensors} tensors`);
-                if (typeof gc !== 'undefined') gc();
-            }
-        }
-    }
-}
-
-function runSimulationLoop() {
-    const now = performance.now(); // Get time at the start of the loop invocation
-
-    if (simulationMode === 'IDLE' || (isPaused && !isObservingPolicyWhileTrainingPaused)) {
-        // If simulation is not actively running, report 0 SPS if enough time has passed or if there were pending steps
-        if (stepsSinceLastSpsCheck > 0 || (now - lastSpsCheckTime > 1000)) { // Check if an update is due
-            self.postMessage({ type: 'sps_update', payload: { sps: 0 } });
-            lastSpsCheckTime = now;
-            stepsSinceLastSpsCheck = 0;
-        }
-        return; // Stop the loop
-    }
-
-    const isEffectivelyObserving = simulationMode === 'OBSERVING' || isObservingPolicyWhileTrainingPaused;
-    currentSimStepsPerFrame = isEffectivelyObserving ? 1 : userSetStepsPerFrame;
-
-    for (let i = 0; i < currentSimStepsPerFrame; i++) {
-        simulationStep();
-    }
-
-    // SPS Counter
-    if (simulationMode === 'TRAINING' && !isObservingPolicyWhileTrainingPaused) {
-        stepsSinceLastSpsCheck += currentSimStepsPerFrame;
-        if (now - lastSpsCheckTime >= 990) { // Update SPS roughly every second
-            const elapsedSeconds = (now - lastSpsCheckTime) / 1000;
-            const sps = elapsedSeconds > 0 ? stepsSinceLastSpsCheck / elapsedSeconds : 0;
-            self.postMessage({ type: 'sps_update', payload: { sps: sps.toFixed(0) } });
-            lastSpsCheckTime = now;
-            stepsSinceLastSpsCheck = 0;
-        }
-    } else if (isEffectivelyObserving) {
-        // For observing mode, SPS is roughly 50 due to setTimeout aiming for ~20ms per frame (and 1 step per frame)
-        if (now - lastSpsCheckTime >= 990) {
-            self.postMessage({ type: 'sps_update', payload: { sps: (1 * 50).toFixed(0) } }); // Approx 50 SPS
-            lastSpsCheckTime = now;
-        }
-    }
-    
-    // Train the agent with enhanced error handling
-    if (simulationMode === 'TRAINING' && !isObservingPolicyWhileTrainingPaused && // Only train if truly training
-        totalSteps > AGENT_WARMUP_STEPS && // Use agent's warmup steps
-        (totalSteps - lastTrainStep) >= TRAIN_FREQUENCY && 
-        agent.replayBuffer.length >= agent.batchSize) {
-        
-        try {
-            const losses = agent.train();
-            lastTrainStep = totalSteps;
-            lastTrainingLosses = losses; // Store the latest losses
-            
-            // Validate training losses
-            if (losses) {
-                if (!isValidNumber(losses.criticLoss)) {
-                    console.warn('Invalid critic loss detected:', losses.criticLoss);
-                }
-                if (losses.actorLoss && !isValidNumber(losses.actorLoss)) {
-                    console.warn('Invalid actor loss detected:', losses.actorLoss);
-                }
-                
-                // Optional: Log training progress (ensure avgLogProb is checked if present)
-                if (totalSteps % 1000 === 0) {
-                    let logMsg = `Step ${totalSteps}: Critic Loss = ${losses.criticLoss?.toFixed(4)}, Actor Loss = ${losses.actorLoss?.toFixed(4)}`;
-                    if (losses.avgLogProb !== undefined && isValidNumber(losses.avgLogProb)) {
-                        logMsg += `, AvgLogProb = ${losses.avgLogProb.toFixed(4)}`;
-                    }
-                    console.log(logMsg);
-                }
-            }
-        } catch (error) {
-            console.error('Error during training at step', totalSteps, ':', error);
-            lastTrainingLosses = null; // Clear on error
-            // Skip this training step but continue simulation
-        }
-    }
-
-    // Send render data with validation
-    if (physics && physics.state) {
-        if (allowRender && validateState(Object.values(physics.state), 'render-physics')) {
-            self.postMessage({
-                    type: 'render_data',
-                    // physics.state is now directly from Wasm via physics.wasmInstance.get_state_js()
-                payload: {
-                    state: physics.state,
-                    params: physics.params,
-                    action: isValidNumber(latestAction) ? latestAction : 0,
-                    totalSteps: (simulationMode === 'TRAINING' && !isObservingPolicyWhileTrainingPaused) ? totalSteps : undefined,
-                    isWarmup: simulationMode === 'TRAINING' && totalSteps < AGENT_WARMUP_STEPS, // Use agent's warmup
-                    policyDiagnostics: lastPolicyDiagnostics
-                }
-            });
-        }
-    }
-
-    // Pace the simulation loop
-    if (isEffectivelyObserving) {
-        // Aim for roughly 50 physics steps per second to match dt = 0.02s for real-time playback
-        setTimeout(runSimulation, 1000 / 50);
-    } else {
-        // For training or other modes, run as fast as possible to maximize throughput
-        setTimeout(runSimulation, 0);
-    }
-}
-// `runSimulation` is an alias for `runSimulationLoop`, used in the setTimeout calls within `runSimulationLoop`.
-const runSimulation = runSimulationLoop; 
-
-// Worker message handler
-self.onmessage = function(e) {
-    const { type, payload } = e.data;
-
-    switch(type) {
-        case 'start_training':
-            if (!agent) init();
-            simulationMode = 'TRAINING';
-            isPaused = false;
-            isObservingPolicyWhileTrainingPaused = false;
-            allowRender = payload && typeof payload.renderEnabled !== 'undefined' ? payload.renderEnabled : false;
-            lastSpsCheckTime = performance.now(); // Reset SPS counters on start
-            stepsSinceLastSpsCheck = 0;
-            allowRenderBeforeTrainingPause = allowRender; 
-
-            // Send initial agent config with training_started message
-            const initialAgentConfig = agent ? {
-                actorLr: agent.actorLr,
-                criticLr: agent.criticLr,
-                batchSize: agent.batchSize,
-                tau: agent.tau,
-                gamma: agent.gamma,
-                bufferSize: agent.bufferSize,
-                warmupSteps: AGENT_WARMUP_STEPS,
-                trainFrequency: TRAIN_FREQUENCY,
-                stateSize: agent.stateSize,
-                actionSize: agent.actionSize
-            } : null;
-
-            self.postMessage({ type: 'training_started', payload: { status: 'Training Active', agentConfig: initialAgentConfig } });
-            runSimulationLoop();
-            break;
-        case 'stop_training_and_observe':
-            if (agent && agent.isReady) {
-                simulationMode = 'OBSERVING';
-                isPaused = false;
-                isObservingPolicyWhileTrainingPaused = false;
-                state = physics.reset(); // Reset physics state for observation
-                latestAction = 0;        // Reset last action as state changed
-                allowRender = true;
-                lastSpsCheckTime = performance.now(); // Reset SPS counters
-                stepsSinceLastSpsCheck = 0;
-                self.postMessage({ type: 'sps_update', payload: { sps: (50).toFixed(0) } }); // Initial SPS for observe
-                self.postMessage({ type: 'observation_started', payload: { status: 'Observation Mode Active' } });
-                // Ensure loop runs if it was IDLE or PAUSED from a non-running state
-                if (previousSimulationMode === 'IDLE' || (isPaused && !isObservingPolicyWhileTrainingPaused)) runSimulationLoop();
-            }
-            break;
-        case 'pause_simulation':
-            if (!isPaused) { // Only pause if not already paused
-                previousSimulationMode = simulationMode;
-                isPaused = true;
-                if (simulationMode === 'TRAINING') {
-                    isObservingPolicyWhileTrainingPaused = true;
-                    allowRenderBeforeTrainingPause = allowRender; // Save current render state
-                    allowRender = true; // Force render for observing policy
-                    self.postMessage({ type: 'simulation_paused', payload: { status: 'Paused (Observing Policy)', episode, totalSteps, originalMode: 'TRAINING' } });
-                    // Loop continues for observing policy
-                } else if (simulationMode === 'OBSERVING') {
-                    isObservingPolicyWhileTrainingPaused = false; // Not training, so just a hard pause
-                    self.postMessage({ type: 'simulation_paused', payload: { status: 'Observation Paused', episode, totalSteps, originalMode: 'OBSERVING' } });
-                    // Loop will stop due to isPaused && !isObservingPolicyWhileTrainingPaused
-                }
-            }
-            break;
-        case 'resume_simulation':
-            if (isPaused && agent && agent.isReady) {
-                isPaused = false;
-                simulationMode = previousSimulationMode;
-                if (isObservingPolicyWhileTrainingPaused) { // If we were observing policy during a training pause
-                    allowRender = allowRenderBeforeTrainingPause; // Restore original render setting for training
-                }
-                isObservingPolicyWhileTrainingPaused = false;
-                self.postMessage({ type: 'simulation_resumed', payload: { status: 'Simulation Resumed', mode: simulationMode, renderEnabled: allowRender } });
-                runSimulationLoop();
-            }
-            break;
-        case 'reset_agent':
-            simulationMode = 'IDLE'; // isPaused and isObservingPolicyWhileTrainingPaused will be reset by init()
-            init();
-            self.postMessage({ type: 'sps_update', payload: { sps: 0 } }); // Clear SPS on UI
-            self.postMessage({ type: 'reset_complete', payload: { status: 'Agent Reset' } });
-            break;
-        case 'set_speed':
-            userSetStepsPerFrame = payload.speed;
-            // currentSimStepsPerFrame will be updated at the start of runSimulationLoop
-            break;
-        case 'set_render_enabled':
-            allowRender = !!payload.enabled;
-            break;
-        case 'reset_pendulum_physics_state_only':
-            if (physics) {
-                physics.reset();
-                state = physics.getStateArray();
-                latestAction = 0;
-                // Send an immediate render update with the new state
-                if (allowRender) {
-                    self.postMessage({ type: 'render_data', payload: { state: physics.state, params: physics.params, action: latestAction, totalSteps: simulationMode === 'TRAINING' ? totalSteps : undefined, isWarmup: simulationMode === 'TRAINING' && totalSteps < AGENT_WARMUP_STEPS } });
-                }
-            }
-            break;
-        // Cases 'start', 'stop', 'pause', 'resume', 'reset', 'set_render' are replaced or adapted.
-        // Keep 'save_state', 'load_state', 'get_memory_info', 'force_gc'
-        case 'save_state':
-            if (agent && agent.isReady) {
-                try {
-                    // Create state snapshot
-                    const agentState = {
-                        episode,
-                        totalSteps,
-                        totalReward,
-                        episodeRewards: episodeRewards.slice(-100), // Keep last 100 episodes
-                        bestReward,
-                        stateNormalization: {
-                            mean: agent.stateRunningMean,
-                            var: agent.stateRunningVar,
-                            count: agent.stateCount
-                        },
-                        physics: {
-                            state: physics.state,
-                            currentStep: physics.currentStep
-                        },
-                        simulationMode: simulationMode, // Save current mode
-                        isPaused: isPaused, isObservingPolicyWhileTrainingPaused: isObservingPolicyWhileTrainingPaused,
-                        timestamp: Date.now()
-                    };
-                    
-                    self.postMessage({ 
-                        type: 'state_saved', 
-                        payload: { 
-                            status: 'State Saved Successfully',
-                            agentState,
-                            serializedSize: JSON.stringify(agentState).length
-                        } 
-                    });
-                } catch (error) {
-                    self.postMessage({ 
-                        type: 'state_save_error', 
-                        payload: { status: 'Failed to Save State', error: error.message } 
-                    });
-                }
-            }
-            break;
-        case 'load_state':
-            if (payload.agentState) {
-                try {
-                    // Restore state
-                    episode = payload.agentState.episode || 0;
-                    totalSteps = payload.agentState.totalSteps || 0;
-                    totalReward = payload.agentState.totalReward || 0;
-                    episodeRewards = payload.agentState.episodeRewards || [];
-                    bestReward = payload.agentState.bestReward || -Infinity;
-                    
-                    // Restore normalization stats
-                    if (agent && payload.agentState.stateNormalization) {
-                        agent.stateRunningMean = payload.agentState.stateNormalization.mean;
-                        agent.stateRunningVar = payload.agentState.stateNormalization.var;
-                        agent.stateCount = payload.agentState.stateNormalization.count;
-                    }
-                    
-                    // Restore physics state
-                    if (payload.agentState.physics) {
-                        // physics.state = payload.agentState.physics.state; // Wasm manages its own state
-                        // TODO: Need a method in Wasm to set its state if loading. For now, it resets.
-                        physics.currentStep = payload.agentState.physics.currentStep;
-                    }
-                    // Restore simulation mode if relevant
-                    // simulationMode = payload.agentState.simulationMode || 'IDLE';
-                    // isPaused = payload.agentState.isPaused || false;
-                    // isObservingPolicyWhileTrainingPaused = payload.agentState.isObservingPolicyWhileTrainingPaused || false;
-                    // For simplicity, loading state might imply going to IDLE or OBSERVING.
-                    // Current logic will reset to IDLE on next action or keep current mode.
-                    
-                    state = physics.getStateArray();
-                    
-                    self.postMessage({ 
-                        type: 'state_loaded', 
-                        payload: { 
-                            status: 'State Loaded Successfully',
-                            episode,
-                            totalSteps,
-                            bestReward
-                        } 
-                    });
-                } catch (error) {
-                    self.postMessage({ 
-                        type: 'state_load_error', 
-                        payload: { status: 'Failed to Load State', error: error.message } 
-                    });
-                }
-            }
-            break;
-        case 'get_memory_info':
-            if (typeof tf !== 'undefined' && tf.memory) {
-                const memInfo = tf.memory();
-                self.postMessage({ 
-                    type: 'memory_info', 
-                    payload: { 
-                        tensors: memInfo.numTensors,
-                        bytes: memInfo.numBytes,
-                        bufferSize: agent ? agent.replayBuffer.length : 0
-                    } 
-                });
-            }
-            break;
-        case 'force_gc':
-            // Force garbage collection
-            if (typeof tf !== 'undefined' && tf.disposeVariables) {
-                // Clean up any orphaned tensors
-                const before = tf.memory().numTensors;
-                tf.tidy(() => {}); // This helps clean up
-                const after = tf.memory().numTensors;
-                
-                self.postMessage({ 
-                    type: 'gc_complete', 
-                    payload: { 
-                        status: 'Garbage Collection Complete',
-                        tensorsBefore: before,
-                        tensorsAfter: after,
-                        cleaned: before - after
-                    } 
-                });
-            }
-            break;
-    }
-};
+// This script runs in a separate thread.
+// Import TensorFlow.js library and WASM backend as ES modules
+import * as tf from 'https://cdn.jsdelivr.net/npm/@tensorflow/tfjs@latest/dist/index.js?module';
+import 'https://cdn.jsdelivr.net/npm/@tensorflow/tfjs-backend-wasm@latest/dist/index.js?module';
+
+// Import the JS glue code for your Wasm physics module
+import initWasm, { WasmPendulumPhysics } from './pkg_physics/physics_engine.js';
+
+// Enhanced TensorFlow.js Configuration for Performance
+async function configureTensorFlowJS() {
+    // Initialize Wasm module built with wasm-bindgen
+    await initWasm('./pkg_physics/physics_engine_bg.wasm');
+
+    // Configure TensorFlow.js to use the WebAssembly backend if available
+    try {
+        if (tf && tf.wasm && tf.wasm.setWasmPaths) {
+            tf.wasm.setWasmPaths('https://cdn.jsdelivr.net/npm/@tensorflow/tfjs-backend-wasm@latest/dist/');
+        }
+        await tf.setBackend('wasm');
+        await tf.ready();
+    } catch (err) {
+        console.warn('WASM backend failed, falling back to WebGL:', err);
+        await tf.setBackend('webgl');
+    }
+
+    // Configure memory management
+    tf.env().set('WEBGL_PACK', true);
+    tf.env().set('WEBGL_FORCE_F16_TEXTURES', true);
+    tf.env().set('WEBGL_RENDER_FLOAT32_CAPABLE', true);
+
+    console.log('TensorFlow.js optimized backend:', tf.getBackend());
+    console.log('Physics Wasm module loaded.');
+    console.log('Memory info:', tf.memory());
+}
+
+// Call configuration immediately
+configureTensorFlowJS();
+
+// --- Environment Physics (moved to worker) ---
+class PendulumPhysics {
+    constructor() {
+        // Default parameters, Wasm will use these to initialize
+        // Parameters aligned with the reference paper
+        const p = {
+            cart_m: 0.350,
+            m1: 0.133,
+            m2: 0.025,
+            l1_m: 0.5,
+            l2_m: 0.5,
+            g: 9.81
+        };
+        // Instantiate the Wasm physics engine
+        this.wasmInstance = new WasmPendulumPhysics(p.cart_m, p.m1, p.m2, p.l1_m, p.l2_m, p.g);
+        this.params = this.wasmInstance.get_params_js(); // Get params from Wasm
+        this.state = this.wasmInstance.get_state_js();   // Get initial state from Wasm
+        // The paper applies forces in the range [-15, 15] N
+        this.actionMax = 15.0;
+        // Track limit used for out of bounds penalty (meters)
+        this.trackLimit = 2.4;
+        this.maxSteps = 1000;
+        this.currentStep = 0;
+        // Base reward weights (initial values)
+        // dx: Increased significantly to penalize going off-track.
+        // dx: Further increased, swing: further reduced to strongly prioritize cart control.
+        this.baseRewardWeights = { H: 10, dx: 40.0, effort: 0.01, vel: 0.002, stable: 2.0, swing: 5.0 };
+
+        // Effective reward weights, updated in calculateReward
+        this.effectiveRewardWeights = JSON.parse(JSON.stringify(this.baseRewardWeights));
+        this.lastRewardComponents = {}; // To store breakdown of reward
+        this.lastTerminationReason = 'N/A'; // To store why an episode ended
+    }
+
+    reset() {
+        this.wasmInstance.reset();
+        this.state = this.wasmInstance.get_state_js();
+        this.currentStep = 0;
+        this.lastTerminationReason = 'N/A';
+        return this.getStateArray();
+    }
+
+    getStateArray() {
+        const s = this.state;
+        return [
+            s.cart_x_m,
+            s.cart_x_v_m,
+            Math.sin(s.a1),
+            Math.cos(s.a1),
+            s.a1_v,
+            Math.sin(s.a2),
+            Math.cos(s.a2),
+            s.a2_v
+        ];
+    }
+
+    getEffectiveRewardWeights() {
+        return this.effectiveRewardWeights;
+    }
+
+    getRewardComponents() {
+        return this.lastRewardComponents || {};
+    }
+
+    getTerminationReason() {
+        return this.lastTerminationReason || 'N/A';
+    }
+
+    step(action, currentSimulationMode = 'TRAINING') { // Parameter renamed for clarity within this function
+        // Increment global step counter for annealing logic
+        PendulumPhysics.totalSteps = (PendulumPhysics.totalSteps || 0) + 1;
+        
+        // Call Wasm for physics update
+        const dt = 0.02; // 50 Hz physics timestep
+        const physics_ok = this.wasmInstance.update_physics_step(dt, action, currentSimulationMode === 'OBSERVING');
+        this.state = this.wasmInstance.get_state_js(); // Update JS state from Wasm
+
+        this.currentStep++;
+        const next_state = this.getStateArray();
+        const reward = this.calculateReward(action);
+
+        let done;
+        this.lastTerminationReason = 'Running'; // Default if not done
+        if (currentSimulationMode === 'OBSERVING') {
+            // In observing mode, the episode effectively doesn't end unless physics break.
+            // This allows continuous observation even if cart goes off-track or exceeds typical step limits.
+            // The simulation will continue from the current state when switching from TRAINING.
+            done = !physics_ok;
+            if (done) this.lastTerminationReason = 'Physics Unstable (Observe Mode)';
+        } else { // TRAINING or other modes
+            // Episode ends only if physics unstable or max steps reached.
+            if (!physics_ok) {
+                done = true; this.lastTerminationReason = 'Physics Unstable';
+            } else if (this.currentStep >= this.maxSteps) {
+                done = true; this.lastTerminationReason = 'Max Episode Steps Reached';
+            } else {
+                done = false;
+            }
+        }
+        return { next_state, reward, done };
+    }
+
+    calculateReward(action) {
+        const { a1, a2, cart_x_m } = this.state;
+
+        // Check for valid numbers
+        const varsToCheck = [a1, a2, cart_x_m, action];
+        if (varsToCheck.some(v => !isFinite(v) || isNaN(v))) {
+            console.warn('NaN/Inf in reward inputs', varsToCheck);
+            return -10;
+        }
+
+        // Convert internal angles (0 = down) to paper convention (0 = up)
+        // then wrap to [-pi, pi] to avoid large penalties
+        const wrap = x => ((x + Math.PI) % (2 * Math.PI)) - Math.PI;
+        const theta1 = wrap(a1 - Math.PI);
+        const theta2 = wrap(a2 - Math.PI);
+
+        // Reward weights from the reference paper
+        const w0 = 0.1;
+        const w1 = 5.0;
+        const w2 = 5.0;
+        const w3 = 1.0;
+        const w4 = 0.05;
+        const Vp = 100.0;
+
+        const penalty = w1 * theta1 * theta1 +
+                        w2 * theta2 * theta2 +
+                        w3 * cart_x_m * cart_x_m +
+                        w4 * (action * action);
+
+        const F = Math.abs(cart_x_m) > this.trackLimit ? 1.0 : 0.0;
+
+        const r = -w0 * penalty - Vp * F;
+
+        this.lastRewardComponents = { penalty: -w0 * penalty, outOfBounds: -Vp * F };
+        this.effectiveRewardWeights = { w0, w1, w2, w3, w4, Vp };
+
+        return r;
+    }
+
+    // updatePhysics method is now implicitly handled by Wasm.
+    // The JS `step` method calls Wasm's `update_physics_step` and then updates `this.state`.
+    // mat_inv and multiplyMatrixVector are now internal to the Wasm module.
+}
+
+// Custom Layer for Scaling
+class ScaleLayer extends tf.layers.Layer {
+    constructor(config) {
+        super(config);
+        this.scaleFactor = config.scaleFactor;
+    }
+
+    computeOutputShape(inputShape) {
+        return inputShape; // Output shape is the same as input shape
+    }
+
+    call(inputs, kwargs) {
+        return tf.tidy(() => {
+            const input = Array.isArray(inputs) ? inputs[0] : inputs;
+            return tf.mul(input, tf.scalar(this.scaleFactor));
+        });
+    }
+
+    static get className() {
+        return 'ScaleLayer'; // Important for serialization
+    }
+}
+
+// --- DDPG Agent Implementation ---
+class DDPGAgent {
+    constructor() {
+        this.stateSize = 8;
+        this.actionSize = 1;
+        this.actionBounds = 1.0; // actions in [-1,1]
+
+        this.actorLr = 1e-4;
+        this.criticLr = 1e-3;
+        this.gamma = 0.99;
+        this.tau = 0.005;
+        this.batchSize = 256;
+        this.bufferSize = 1000000; // Replay buffer of 1M transitions
+        this.warmupSteps = AGENT_WARMUP_STEPS; // keep in sync with constant
+
+        this.replayBuffer = [];
+        this.isReady = false;
+
+        this.stateRunningMean = new Array(this.stateSize).fill(0);
+        this.stateRunningVar = new Array(this.stateSize).fill(1);
+        this.stateCount = 0;
+
+        this.lastDiagnostics = {};
+
+        this.init();
+    }
+
+    async init() {
+        tf.serialization.registerClass(ScaleLayer);
+
+        this.actor = this.buildActor();
+        this.critic = this.buildCritic();
+        this.targetActor = this.buildActor();
+        this.targetCritic = this.buildCritic();
+
+        this.actorOptimizer = tf.train.adam(this.actorLr);
+        this.criticOptimizer = tf.train.adam(this.criticLr);
+
+        this.updateTargetNetworks(1.0);
+        this.isReady = true;
+    }
+
+    buildActor() {
+        const input = tf.input({shape: [this.stateSize]});
+        let x = tf.layers.dense({units: 400, activation: 'relu'}).apply(input);
+        x = tf.layers.dense({units: 300, activation: 'relu'}).apply(x);
+        const out = tf.layers.dense({units: this.actionSize, activation: 'tanh'}).apply(x);
+        const scaled = new ScaleLayer({scaleFactor: this.actionBounds}).apply(out);
+        return tf.model({inputs: input, outputs: scaled});
+    }
+
+    buildCritic() {
+        const stateInput = tf.input({shape: [this.stateSize]});
+        const actionInput = tf.input({shape: [this.actionSize]});
+        let s = tf.layers.dense({units: 400, activation: 'relu'}).apply(stateInput);
+        const concat = tf.layers.concatenate().apply([s, actionInput]);
+        let x = tf.layers.dense({units: 300, activation: 'relu'}).apply(concat);
+        const out = tf.layers.dense({units: 1}).apply(x);
+        return tf.model({inputs: [stateInput, actionInput], outputs: out});
+    }
+
+    normalizeState(state) {
+        const normalized = [];
+        this.stateCount++;
+        const count = Math.min(this.stateCount, 10000);
+        for (let i = 0; i < state.length; i++) {
+            const val = Math.max(-1000, Math.min(1000, state[i]));
+            const delta = val - this.stateRunningMean[i];
+            this.stateRunningMean[i] += delta / count;
+            const delta2 = val - this.stateRunningMean[i];
+            this.stateRunningVar[i] = (this.stateRunningVar[i] * (count - 1) + delta * delta2) / count;
+            const std = Math.sqrt(Math.max(this.stateRunningVar[i], 1e-6));
+            normalized.push((val - this.stateRunningMean[i]) / std);
+        }
+        return normalized;
+    }
+
+    chooseAction(state, deterministic = false) {
+        return tf.tidy(() => {
+            const normState = this.normalizeState(state);
+            const s = tf.tensor([normState]);
+
+            const actorOut = this.actor.predict(s).flatten();
+            let meanVal = actorOut.dataSync()[0];
+            let chosenVal = meanVal;
+
+            if (!deterministic) {
+                chosenVal += (Math.random() * 2 - 1) * 0.1;
+            }
+
+            chosenVal = Math.max(-1, Math.min(1, chosenVal));
+
+            const criticQ = this.critic
+                .predict([s, tf.tensor([[chosenVal]])])
+                .reshape([1]);
+            const qVal = criticQ.dataSync()[0];
+
+            this.lastDiagnostics = {
+                actorMean: meanVal,
+                actorLogStd: null,
+                criticQ1: qVal,
+                criticQ2: null
+            };
+
+            return chosenVal;
+        });
+    }
+
+    getPolicyDiagnostics() {
+        return this.lastDiagnostics || {};
+    }
+
+    remember(state, action, reward, nextState, done) {
+        if (this.replayBuffer.length >= this.bufferSize) {
+            this.replayBuffer.shift();
+        }
+        this.replayBuffer.push({state, action, reward, nextState, done});
+    }
+
+    sampleBatch() {
+        const batch = {states: [], actions: [], rewards: [], nextStates: [], dones: []};
+        for (let i = 0; i < this.batchSize; i++) {
+            const idx = Math.floor(Math.random() * this.replayBuffer.length);
+            const e = this.replayBuffer[idx];
+            batch.states.push(e.state);
+            batch.actions.push([e.action]);
+            batch.rewards.push([e.reward]);
+            batch.nextStates.push(e.nextState);
+            batch.dones.push([e.done ? 1 : 0]);
+        }
+        return batch;
+    }
+
+    train() {
+        if (this.replayBuffer.length < this.batchSize) return {};
+
+        // Wrap the entire training operation in a tf.tidy() to prevent memory leaks
+        return tf.tidy(() => {
+            const b = this.sampleBatch();
+            const states = tf.tensor(b.states);
+            const actions = tf.tensor(b.actions);
+            const rewards = tf.tensor(b.rewards);
+            const nextStates = tf.tensor(b.nextStates);
+            const dones = tf.tensor(b.dones);
+
+            // --- Critic Training ---
+            const criticVars = this.critic.trainableWeights.map(w => w.val);
+            const criticGradsObj = tf.variableGrads(() => {
+                const nextActions = this.targetActor.predict(nextStates);
+                const qNext = this.targetCritic.predict([nextStates, nextActions]).reshape([this.batchSize]);
+                const y = rewards.reshape([this.batchSize]).add(
+                    dones.reshape([this.batchSize]).mul(-1).add(1).mul(this.gamma).mul(qNext)
+                );
+                const q = this.critic.predict([states, actions]).reshape([this.batchSize]);
+                return tf.losses.meanSquaredError(y, q);
+            }, criticVars);
+            this.criticOptimizer.applyGradients(criticGradsObj.grads);
+
+            let criticGradNorm = 0;
+            for (const g of Object.values(criticGradsObj.grads)) {
+                criticGradNorm += g.norm().dataSync()[0];
+            }
+            const criticLoss = criticGradsObj.value.dataSync()[0];
+
+            // --- Actor Training ---
+            const actorVars = this.actor.trainableWeights.map(w => w.val);
+            const actorGradsObj = tf.variableGrads(() => {
+                const act = this.actor.predict(states);
+                const qVal = this.critic.predict([states, act]).reshape([this.batchSize]);
+                return tf.neg(tf.mean(qVal));
+            }, actorVars);
+            this.actorOptimizer.applyGradients(actorGradsObj.grads);
+
+            let actorGradNorm = 0;
+            for (const g of Object.values(actorGradsObj.grads)) {
+                actorGradNorm += g.norm().dataSync()[0];
+            }
+            const actorLoss = actorGradsObj.value.dataSync()[0];
+
+            this.updateTargetNetworks(this.tau);
+            
+            // All intermediate tensors are automatically disposed by tf.tidy().
+            // We return the scalar values for logging.
+            return {criticLoss, actorLoss, criticGradNorm, actorGradNorm};
+        });
+    }
+
+    updateTargetNetworks(tau) {
+        const updateTarget = (target, source) => {
+            const tw = target.getWeights();
+            const sw = source.getWeights();
+            const newW = sw.map((w, i) => tf.tidy(() => w.mul(tau).add(tw[i].mul(1 - tau))));
+            target.setWeights(newW);
+            // Dispose only the temporary tensors created in newW.
+            // The arrays from getWeights() (tw, sw) contain the model's
+            // actual weight variables and should **not** be disposed here.
+            tf.dispose(newW);
+        };
+        updateTarget(this.targetActor, this.actor);
+        updateTarget(this.targetCritic, this.critic);
+    }
+
+}
+
+
+// --- Worker Globals ---
+let allowRender = true; // main-thread can disable to save bandwidth during training
+let simulationMode = 'IDLE'; // 'IDLE', 'TRAINING', 'OBSERVING'
+let isPaused = false; // General pause flag, true if simulationMode was TRAINING or OBSERVING and pause_simulation was called
+let isObservingPolicyWhileTrainingPaused = false; // Specific flag for when training is "paused" but we're watching the policy
+let previousSimulationMode = 'IDLE';
+let agent = null;
+let physics = null;
+// let isTraining = false; // Replaced by simulationMode and isTrainingInternal
+let userSetStepsPerFrame = 1; // Speed set by the user via slider
+let totalSteps = 0;
+let episode = 0;
+let totalReward = 0;
+let state = null;
+let latestAction = 0;
+let lastTrainStep = 0; // Tracks totalSteps at last training event
+let episodeRewards = [];
+    let lastPolicyDiagnostics = {}; // To store agent's internal thoughts
+let currentSimStepsPerFrame = 1; // Actual steps used in loop, adjusted for OBSERVE mode
+let bestReward = -Infinity;
+let allowRenderBeforeTrainingPause = false; // To restore render state when resuming training
+let lastTrainingLosses = null; // To store results from agent.train()
+let lastSpsCheckTime = 0;
+let stepsSinceLastSpsCheck = 0;
+// const WARMUP_STEPS = 1000; // This is superseded by AGENT_WARMUP_STEPS for agent logic
+const TRAIN_FREQUENCY = 1; // Train after every block of userSetStepsPerFrame steps if slider is >=1x
+const MAX_EPISODE_STEPS = 1000; // Match reference paper
+const AGENT_WARMUP_STEPS = 1000; // Should match agent.warmupSteps
+// DEBUGGING HELPERS - Add comprehensive NaN detection
+function isValidNumber(value) {
+    return typeof value === 'number' && isFinite(value) && !isNaN(value);
+}
+
+function validateState(state, context = 'unknown') {
+    if (!Array.isArray(state)) {
+        console.error(`Invalid state format in ${context}:`, state);
+        return false;
+    }
+    
+    for (let i = 0; i < state.length; i++) {
+        if (!isValidNumber(state[i])) {
+            console.error(`NaN/Infinite value in state[${i}] in ${context}:`, state[i]);
+            return false;
+        }
+    }
+    return true;
+}
+
+function validateReward(reward, context = 'unknown') {
+    if (!isValidNumber(reward)) {
+        console.error(`Invalid reward in ${context}:`, reward);
+        return false;
+    }
+    return true;
+}
+
+function init() {
+    agent = new DDPGAgent();
+    physics = new PendulumPhysics();
+    physics.maxSteps = MAX_EPISODE_STEPS; // Update physics
+    state = physics.reset();
+    simulationMode = 'IDLE';
+    isPaused = false;
+    isObservingPolicyWhileTrainingPaused = false;
+    
+    // Validate initial state
+    if (!validateState(state, 'init')) {
+        console.error('Invalid initial state, resetting...');
+        state = physics.reset();
+    }
+    
+    latestAction = 0;
+    totalSteps = 0;
+    episode = 0;
+    totalReward = 0;
+    lastTrainStep = 0;
+    episodeRewards = [];
+    bestReward = -Infinity;
+    lastSpsCheckTime = performance.now();
+    stepsSinceLastSpsCheck = 0;
+    console.log('Initializing DDPG agent for double pendulum...');
+}
+
+function simulationStep() {
+    if (!agent || !agent.isReady || simulationMode === 'IDLE' || (isPaused && !isObservingPolicyWhileTrainingPaused)) return;
+
+    const currentStateForAction = physics.getStateArray(); // State before stepping
+    const currentState = currentStateForAction; // Alias for clarity in existing validation
+    
+    // Validate current state
+    if (!validateState(currentState, 'simulationStep-current')) {
+        console.warn('Invalid current state detected, resetting episode');
+        state = physics.reset();
+        return;
+    }
+    
+    let actionToTake;
+    const isDeterministicAction = simulationMode === 'OBSERVING' || isObservingPolicyWhileTrainingPaused;
+
+    if (simulationMode === 'TRAINING' && !isObservingPolicyWhileTrainingPaused) { // True training step
+        if (totalSteps < AGENT_WARMUP_STEPS) { // Use agent's warmup steps
+            actionToTake = (Math.random() * 2 - 1);
+        } else {
+            actionToTake = agent.chooseAction(currentStateForAction, false); // Stochastic
+        }
+    } else { // OBSERVING mode or observing policy while training is "paused"
+        actionToTake = agent.chooseAction(currentStateForAction, isDeterministicAction); // Deterministic
+    }
+    latestAction = actionToTake; // Store the chosen action (normalized)
+
+    if (!isValidNumber(actionToTake)) {
+        console.warn(`Invalid action ${actionToTake} in ${simulationMode}, using fallback.`);
+        actionToTake = 0; // Fallback normalized action
+        latestAction = 0;
+    }
+    lastPolicyDiagnostics = agent.getPolicyDiagnostics(); // Get diagnostics after action is chosen
+    
+    const scaledAction = actionToTake * physics.actionMax;
+    const { next_state, reward, done } = physics.step(scaledAction, simulationMode); // Pass the global simulationMode
+
+    // Comprehensive validation
+    if (!validateState(next_state, 'simulationStep-next')) {
+        console.warn('Invalid next state, resetting episode');
+        state = physics.reset();
+        return;
+    }
+
+    if (!validateReward(reward, 'simulationStep')) {
+        console.warn('Invalid reward detected, using fallback reward');
+        const fallbackReward = -1.0; // Small negative reward for invalid state
+        totalReward += fallbackReward;
+        if (!isValidNumber(totalReward)) {
+            totalReward = -100.0; // Reset to reasonable value
+        }
+    } else {
+        totalReward += reward;
+    }
+
+    // Store experience and increment totalSteps only if in actual TRAINING mode (not observing paused policy)
+    if (simulationMode === 'TRAINING' && !isObservingPolicyWhileTrainingPaused) {
+        totalSteps++; // Only count steps that contribute to training
+        if (validateState(currentStateForAction, 'experience-current') && 
+            validateState(next_state, 'experience-next') && 
+            isValidNumber(actionToTake) && 
+            isValidNumber(reward)) {
+            agent.remember(currentStateForAction, actionToTake, reward, next_state, done);
+        } else {
+            console.warn('Skipping experience storage due to invalid values');
+        }
+    }
+    
+    state = next_state;
+    
+    // Get next action
+    // latestAction is already set based on mode for the current step's outcome.
+
+    if (done) {
+        // Validate episode reward before logging
+        if (!isValidNumber(totalReward)) {
+            console.warn('Invalid total reward at episode end:', totalReward);
+            totalReward = -100.0; // Use reasonable fallback
+        }
+        
+        episodeRewards.push(totalReward);
+        
+        if (totalReward > bestReward) {
+            bestReward = totalReward;
+        }
+        
+        const avgReward = episodeRewards.length >= 10 ? 
+            episodeRewards.slice(-10).reduce((a, b) => a + b) / 10 : totalReward;
+        
+        // Validate avgReward
+        const validAvgReward = isValidNumber(avgReward) ? avgReward : totalReward;
+        
+        self.postMessage({
+            type: 'episode_done',
+            payload: {
+                episode,
+                totalReward,
+                bestReward,
+                avgReward: validAvgReward,
+                totalSteps: simulationMode === 'TRAINING' ? totalSteps : undefined,
+                episodeSteps: physics.currentStep,
+                mode: isObservingPolicyWhileTrainingPaused ? 'TRAINING_PAUSED_OBSERVING' : simulationMode,
+                bufferSize: agent.replayBuffer.length
+            },
+            // Add more detailed snapshot data
+            trainingLosses: lastTrainingLosses, 
+            lastStepRewardComponents: physics.getRewardComponents(),
+            // Send the action and diagnostics for the step that ended the episode
+            lastAction: latestAction,
+            policyDiagnostics: lastPolicyDiagnostics,
+            terminationReason: physics.getTerminationReason(),
+            agentConfig: {
+                actorLr: agent.actorLr,
+                criticLr: agent.criticLr,
+                batchSize: agent.batchSize,
+                tau: agent.tau,
+                gamma: agent.gamma,
+                bufferSize: agent.bufferSize,
+                warmupSteps: AGENT_WARMUP_STEPS,
+                trainFrequency: TRAIN_FREQUENCY,
+                stateSize: agent.stateSize,
+                actionSize: agent.actionSize,
+                stateNormalizationMean: agent.stateRunningMean.map(v => parseFloat(v.toFixed(4))),
+                stateNormalizationVar: agent.stateRunningVar.map(v => parseFloat(v.toFixed(4)))
+            },
+            physicsRewardConfig: physics.getEffectiveRewardWeights(),
+            currentSpeed: currentSimStepsPerFrame
+        });
+        
+        episode++;
+        totalReward = 0;
+        state = physics.reset();
+        
+        // Validate reset state
+        if (!validateState(state, 'episode-reset')) {
+            console.error('Invalid state after reset, forcing new reset');
+            physics = new PendulumPhysics(); // Create new physics instance
+            state = physics.reset();
+        }
+        
+        // Reset action for the new episode (will be chosen at start of next simulationStep)
+        if ((simulationMode !== 'TRAINING' || isObservingPolicyWhileTrainingPaused) || totalSteps < AGENT_WARMUP_STEPS) {
+            latestAction = 0;
+        }
+        
+        // Memory management
+        if (episode % 100 === 0) {
+            if (typeof tf !== 'undefined' && tf.memory) {
+                console.log(`Episode ${episode}, Memory: ${tf.memory().numTensors} tensors`);
+                if (typeof gc !== 'undefined') gc();
+            }
+        }
+    }
+}
+
+function runSimulationLoop() {
+    const now = performance.now(); // Get time at the start of the loop invocation
+
+    if (simulationMode === 'IDLE' || (isPaused && !isObservingPolicyWhileTrainingPaused)) {
+        // If simulation is not actively running, report 0 SPS if enough time has passed or if there were pending steps
+        if (stepsSinceLastSpsCheck > 0 || (now - lastSpsCheckTime > 1000)) { // Check if an update is due
+            self.postMessage({ type: 'sps_update', payload: { sps: 0 } });
+            lastSpsCheckTime = now;
+            stepsSinceLastSpsCheck = 0;
+        }
+        return; // Stop the loop
+    }
+
+    const isEffectivelyObserving = simulationMode === 'OBSERVING' || isObservingPolicyWhileTrainingPaused;
+    currentSimStepsPerFrame = isEffectivelyObserving ? 1 : userSetStepsPerFrame;
+
+    for (let i = 0; i < currentSimStepsPerFrame; i++) {
+        simulationStep();
+    }
+
+    // SPS Counter
+    if (simulationMode === 'TRAINING' && !isObservingPolicyWhileTrainingPaused) {
+        stepsSinceLastSpsCheck += currentSimStepsPerFrame;
+        if (now - lastSpsCheckTime >= 990) { // Update SPS roughly every second
+            const elapsedSeconds = (now - lastSpsCheckTime) / 1000;
+            const sps = elapsedSeconds > 0 ? stepsSinceLastSpsCheck / elapsedSeconds : 0;
+            self.postMessage({ type: 'sps_update', payload: { sps: sps.toFixed(0) } });
+            lastSpsCheckTime = now;
+            stepsSinceLastSpsCheck = 0;
+        }
+    } else if (isEffectivelyObserving) {
+        // For observing mode, SPS is roughly 50 due to setTimeout aiming for ~20ms per frame (and 1 step per frame)
+        if (now - lastSpsCheckTime >= 990) {
+            self.postMessage({ type: 'sps_update', payload: { sps: (1 * 50).toFixed(0) } }); // Approx 50 SPS
+            lastSpsCheckTime = now;
+        }
+    }
+    
+    // Train the agent with enhanced error handling
+    if (simulationMode === 'TRAINING' && !isObservingPolicyWhileTrainingPaused && // Only train if truly training
+        totalSteps > AGENT_WARMUP_STEPS && // Use agent's warmup steps
+        (totalSteps - lastTrainStep) >= TRAIN_FREQUENCY && 
+        agent.replayBuffer.length >= agent.batchSize) {
+        
+        try {
+            const losses = agent.train();
+            lastTrainStep = totalSteps;
+            lastTrainingLosses = losses; // Store the latest losses
+            
+            // Validate training losses
+            if (losses) {
+                if (!isValidNumber(losses.criticLoss)) {
+                    console.warn('Invalid critic loss detected:', losses.criticLoss);
+                }
+                if (losses.actorLoss && !isValidNumber(losses.actorLoss)) {
+                    console.warn('Invalid actor loss detected:', losses.actorLoss);
+                }
+                
+                // Optional: Log training progress (ensure avgLogProb is checked if present)
+                if (totalSteps % 1000 === 0) {
+                    let logMsg = `Step ${totalSteps}: Critic Loss = ${losses.criticLoss?.toFixed(4)}, Actor Loss = ${losses.actorLoss?.toFixed(4)}`;
+                    if (losses.avgLogProb !== undefined && isValidNumber(losses.avgLogProb)) {
+                        logMsg += `, AvgLogProb = ${losses.avgLogProb.toFixed(4)}`;
+                    }
+                    console.log(logMsg);
+                }
+            }
+        } catch (error) {
+            console.error('Error during training at step', totalSteps, ':', error);
+            lastTrainingLosses = null; // Clear on error
+            // Skip this training step but continue simulation
+        }
+    }
+
+    // Send render data with validation
+    if (physics && physics.state) {
+        if (allowRender && validateState(Object.values(physics.state), 'render-physics')) {
+            self.postMessage({
+                    type: 'render_data',
+                    // physics.state is now directly from Wasm via physics.wasmInstance.get_state_js()
+                payload: {
+                    state: physics.state,
+                    params: physics.params,
+                    action: isValidNumber(latestAction) ? latestAction : 0,
+                    totalSteps: (simulationMode === 'TRAINING' && !isObservingPolicyWhileTrainingPaused) ? totalSteps : undefined,
+                    isWarmup: simulationMode === 'TRAINING' && totalSteps < AGENT_WARMUP_STEPS, // Use agent's warmup
+                    policyDiagnostics: lastPolicyDiagnostics
+                }
+            });
+        }
+    }
+
+    // Pace the simulation loop
+    if (isEffectivelyObserving) {
+        // Aim for roughly 50 physics steps per second to match dt = 0.02s for real-time playback
+        setTimeout(runSimulation, 1000 / 50);
+    } else {
+        // For training or other modes, run as fast as possible to maximize throughput
+        setTimeout(runSimulation, 0);
+    }
+}
+// `runSimulation` is an alias for `runSimulationLoop`, used in the setTimeout calls within `runSimulationLoop`.
+const runSimulation = runSimulationLoop; 
+
+// Worker message handler
+self.onmessage = function(e) {
+    const { type, payload } = e.data;
+
+    switch(type) {
+        case 'start_training':
+            if (!agent) init();
+            simulationMode = 'TRAINING';
+            isPaused = false;
+            isObservingPolicyWhileTrainingPaused = false;
+            allowRender = payload && typeof payload.renderEnabled !== 'undefined' ? payload.renderEnabled : false;
+            lastSpsCheckTime = performance.now(); // Reset SPS counters on start
+            stepsSinceLastSpsCheck = 0;
+            allowRenderBeforeTrainingPause = allowRender; 
+
+            // Send initial agent config with training_started message
+            const initialAgentConfig = agent ? {
+                actorLr: agent.actorLr,
+                criticLr: agent.criticLr,
+                batchSize: agent.batchSize,
+                tau: agent.tau,
+                gamma: agent.gamma,
+                bufferSize: agent.bufferSize,
+                warmupSteps: AGENT_WARMUP_STEPS,
+                trainFrequency: TRAIN_FREQUENCY,
+                stateSize: agent.stateSize,
+                actionSize: agent.actionSize
+            } : null;
+
+            self.postMessage({ type: 'training_started', payload: { status: 'Training Active', agentConfig: initialAgentConfig } });
+            runSimulationLoop();
+            break;
+        case 'stop_training_and_observe':
+            if (agent && agent.isReady) {
+                simulationMode = 'OBSERVING';
+                isPaused = false;
+                isObservingPolicyWhileTrainingPaused = false;
+                state = physics.reset(); // Reset physics state for observation
+                latestAction = 0;        // Reset last action as state changed
+                allowRender = true;
+                lastSpsCheckTime = performance.now(); // Reset SPS counters
+                stepsSinceLastSpsCheck = 0;
+                self.postMessage({ type: 'sps_update', payload: { sps: (50).toFixed(0) } }); // Initial SPS for observe
+                self.postMessage({ type: 'observation_started', payload: { status: 'Observation Mode Active' } });
+                // Ensure loop runs if it was IDLE or PAUSED from a non-running state
+                if (previousSimulationMode === 'IDLE' || (isPaused && !isObservingPolicyWhileTrainingPaused)) runSimulationLoop();
+            }
+            break;
+        case 'pause_simulation':
+            if (!isPaused) { // Only pause if not already paused
+                previousSimulationMode = simulationMode;
+                isPaused = true;
+                if (simulationMode === 'TRAINING') {
+                    isObservingPolicyWhileTrainingPaused = true;
+                    allowRenderBeforeTrainingPause = allowRender; // Save current render state
+                    allowRender = true; // Force render for observing policy
+                    self.postMessage({ type: 'simulation_paused', payload: { status: 'Paused (Observing Policy)', episode, totalSteps, originalMode: 'TRAINING' } });
+                    // Loop continues for observing policy
+                } else if (simulationMode === 'OBSERVING') {
+                    isObservingPolicyWhileTrainingPaused = false; // Not training, so just a hard pause
+                    self.postMessage({ type: 'simulation_paused', payload: { status: 'Observation Paused', episode, totalSteps, originalMode: 'OBSERVING' } });
+                    // Loop will stop due to isPaused && !isObservingPolicyWhileTrainingPaused
+                }
+            }
+            break;
+        case 'resume_simulation':
+            if (isPaused && agent && agent.isReady) {
+                isPaused = false;
+                simulationMode = previousSimulationMode;
+                if (isObservingPolicyWhileTrainingPaused) { // If we were observing policy during a training pause
+                    allowRender = allowRenderBeforeTrainingPause; // Restore original render setting for training
+                }
+                isObservingPolicyWhileTrainingPaused = false;
+                self.postMessage({ type: 'simulation_resumed', payload: { status: 'Simulation Resumed', mode: simulationMode, renderEnabled: allowRender } });
+                runSimulationLoop();
+            }
+            break;
+        case 'reset_agent':
+            simulationMode = 'IDLE'; // isPaused and isObservingPolicyWhileTrainingPaused will be reset by init()
+            init();
+            self.postMessage({ type: 'sps_update', payload: { sps: 0 } }); // Clear SPS on UI
+            self.postMessage({ type: 'reset_complete', payload: { status: 'Agent Reset' } });
+            break;
+        case 'set_speed':
+            userSetStepsPerFrame = payload.speed;
+            // currentSimStepsPerFrame will be updated at the start of runSimulationLoop
+            break;
+        case 'set_render_enabled':
+            allowRender = !!payload.enabled;
+            break;
+        case 'reset_pendulum_physics_state_only':
+            if (physics) {
+                physics.reset();
+                state = physics.getStateArray();
+                latestAction = 0;
+                // Send an immediate render update with the new state
+                if (allowRender) {
+                    self.postMessage({ type: 'render_data', payload: { state: physics.state, params: physics.params, action: latestAction, totalSteps: simulationMode === 'TRAINING' ? totalSteps : undefined, isWarmup: simulationMode === 'TRAINING' && totalSteps < AGENT_WARMUP_STEPS } });
+                }
+            }
+            break;
+        // Cases 'start', 'stop', 'pause', 'resume', 'reset', 'set_render' are replaced or adapted.
+        // Keep 'save_state', 'load_state', 'get_memory_info', 'force_gc'
+        case 'save_state':
+            if (agent && agent.isReady) {
+                try {
+                    // Create state snapshot
+                    const agentState = {
+                        episode,
+                        totalSteps,
+                        totalReward,
+                        episodeRewards: episodeRewards.slice(-100), // Keep last 100 episodes
+                        bestReward,
+                        stateNormalization: {
+                            mean: agent.stateRunningMean,
+                            var: agent.stateRunningVar,
+                            count: agent.stateCount
+                        },
+                        physics: {
+                            state: physics.state,
+                            currentStep: physics.currentStep
+                        },
+                        simulationMode: simulationMode, // Save current mode
+                        isPaused: isPaused, isObservingPolicyWhileTrainingPaused: isObservingPolicyWhileTrainingPaused,
+                        timestamp: Date.now()
+                    };
+                    
+                    self.postMessage({ 
+                        type: 'state_saved', 
+                        payload: { 
+                            status: 'State Saved Successfully',
+                            agentState,
+                            serializedSize: JSON.stringify(agentState).length
+                        } 
+                    });
+                } catch (error) {
+                    self.postMessage({ 
+                        type: 'state_save_error', 
+                        payload: { status: 'Failed to Save State', error: error.message } 
+                    });
+                }
+            }
+            break;
+        case 'load_state':
+            if (payload.agentState) {
+                try {
+                    // Restore state
+                    episode = payload.agentState.episode || 0;
+                    totalSteps = payload.agentState.totalSteps || 0;
+                    totalReward = payload.agentState.totalReward || 0;
+                    episodeRewards = payload.agentState.episodeRewards || [];
+                    bestReward = payload.agentState.bestReward || -Infinity;
+                    
+                    // Restore normalization stats
+                    if (agent && payload.agentState.stateNormalization) {
+                        agent.stateRunningMean = payload.agentState.stateNormalization.mean;
+                        agent.stateRunningVar = payload.agentState.stateNormalization.var;
+                        agent.stateCount = payload.agentState.stateNormalization.count;
+                    }
+                    
+                    // Restore physics state
+                    if (payload.agentState.physics) {
+                        // physics.state = payload.agentState.physics.state; // Wasm manages its own state
+                        // TODO: Need a method in Wasm to set its state if loading. For now, it resets.
+                        physics.currentStep = payload.agentState.physics.currentStep;
+                    }
+                    // Restore simulation mode if relevant
+                    // simulationMode = payload.agentState.simulationMode || 'IDLE';
+                    // isPaused = payload.agentState.isPaused || false;
+                    // isObservingPolicyWhileTrainingPaused = payload.agentState.isObservingPolicyWhileTrainingPaused || false;
+                    // For simplicity, loading state might imply going to IDLE or OBSERVING.
+                    // Current logic will reset to IDLE on next action or keep current mode.
+                    
+                    state = physics.getStateArray();
+                    
+                    self.postMessage({ 
+                        type: 'state_loaded', 
+                        payload: { 
+                            status: 'State Loaded Successfully',
+                            episode,
+                            totalSteps,
+                            bestReward
+                        } 
+                    });
+                } catch (error) {
+                    self.postMessage({ 
+                        type: 'state_load_error', 
+                        payload: { status: 'Failed to Load State', error: error.message } 
+                    });
+                }
+            }
+            break;
+        case 'get_memory_info':
+            if (typeof tf !== 'undefined' && tf.memory) {
+                const memInfo = tf.memory();
+                self.postMessage({ 
+                    type: 'memory_info', 
+                    payload: { 
+                        tensors: memInfo.numTensors,
+                        bytes: memInfo.numBytes,
+                        bufferSize: agent ? agent.replayBuffer.length : 0
+                    } 
+                });
+            }
+            break;
+        case 'force_gc':
+            // Force garbage collection
+            if (typeof tf !== 'undefined' && tf.disposeVariables) {
+                // Clean up any orphaned tensors
+                const before = tf.memory().numTensors;
+                tf.tidy(() => {}); // This helps clean up
+                const after = tf.memory().numTensors;
+                
+                self.postMessage({ 
+                    type: 'gc_complete', 
+                    payload: { 
+                        status: 'Garbage Collection Complete',
+                        tensorsBefore: before,
+                        tensorsAfter: after,
+                        cleaned: before - after
+                    } 
+                });
+            }
+            break;
+    }
+};